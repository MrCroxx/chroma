<<<<<<< HEAD
use std::borrow::Cow;

=======
// NOTE:  This is file is copied to a file of the same name in the
// load/src/opentelemetry_config.rs file.
//
// Keep them in-sync manually.

use opentelemetry::global;
>>>>>>> 155cf7b3
use opentelemetry::trace::TracerProvider;
use opentelemetry::{global, InstrumentationScope};
use opentelemetry_otlp::WithExportConfig;
use opentelemetry_sdk::propagation::TraceContextPropagator;
use tracing_bunyan_formatter::BunyanFormattingLayer;
use tracing_subscriber::{layer::SubscriberExt, EnvFilter, Layer};

#[derive(Clone, Debug, Default)]
struct ChromaShouldSample;

const BUSY_NS: opentelemetry::Key = opentelemetry::Key::from_static_str("busy_ns");
const IDLE_NS: opentelemetry::Key = opentelemetry::Key::from_static_str("idle_ns");

fn is_slow(attributes: &[opentelemetry::KeyValue]) -> bool {
    let mut nanos = 0i64;
    for attr in attributes {
        if attr.key == BUSY_NS || attr.key == IDLE_NS {
            if let opentelemetry::Value::I64(ns) = attr.value {
                nanos += ns;
            }
        }
    }
    nanos > 20_000_000
}

impl opentelemetry_sdk::trace::ShouldSample for ChromaShouldSample {
    fn should_sample(
        &self,
        _: Option<&opentelemetry::Context>,
        _: opentelemetry::trace::TraceId,
        name: &str,
        _: &opentelemetry::trace::SpanKind,
        attributes: &[opentelemetry::KeyValue],
        _: &[opentelemetry::trace::Link],
    ) -> opentelemetry::trace::SamplingResult {
        // NOTE(rescrv):  THIS IS A HACK!  If you find yourself seriously extending it, it's time
        // to investigate honeycomb's sampling capabilities.

        // If the name is not get and not insert, or the request is slow, sample it.
        // Otherwise, drop.
        // This filters filters foyer calls in-process so they won't be overwhelming the tracing.
        if (name != "get" && name != "insert") || is_slow(attributes) {
            opentelemetry::trace::SamplingResult {
                decision: opentelemetry::trace::SamplingDecision::RecordAndSample,
                attributes: vec![],
                trace_state: opentelemetry::trace::TraceState::default(),
            }
        } else {
            opentelemetry::trace::SamplingResult {
                decision: opentelemetry::trace::SamplingDecision::Drop,
                attributes: vec![],
                trace_state: opentelemetry::trace::TraceState::default(),
            }
        }
    }
}

pub(crate) fn init_otel_tracing(service_name: &String, otel_endpoint: &String) {
    println!(
        "Registering jaeger subscriber for {} at endpoint {}",
        service_name, otel_endpoint
    );
    let resource = opentelemetry_sdk::Resource::new(vec![opentelemetry::KeyValue::new(
        "service.name",
        service_name.clone(),
    )]);

    // Prepare tracer.
    let tracing_span_exporter = opentelemetry_otlp::SpanExporter::builder()
        .with_tonic()
        .with_endpoint(otel_endpoint)
        .build()
        .expect("could not build span exporter for tracing");
    let trace_config = opentelemetry_sdk::trace::Config::default()
        .with_sampler(ChromaShouldSample)
        .with_resource(resource.clone());
    let tracer_provider = opentelemetry_sdk::trace::TracerProvider::builder()
        .with_batch_exporter(tracing_span_exporter, opentelemetry_sdk::runtime::Tokio)
        .with_config(trace_config)
        .build();
    let tracer = tracer_provider.tracer(service_name.clone());
    let fastrace_span_exporter = opentelemetry_otlp::SpanExporter::builder()
        .with_tonic()
        .with_endpoint(otel_endpoint)
        .build()
        .expect("could not build span exporter for fastrace");
    fastrace::set_reporter(
        fastrace_opentelemetry::OpenTelemetryReporter::new(
            fastrace_span_exporter,
            opentelemetry::trace::SpanKind::Server,
            Cow::Owned(resource.clone()),
            InstrumentationScope::builder("chroma").build(),
        ),
        fastrace::collector::Config::default(),
    );

    // Prepare meter.
    let metric_exporter = opentelemetry_otlp::MetricExporter::builder()
        .with_tonic()
        .with_endpoint(otel_endpoint)
        .build()
        .expect("could not build metric exporter");

    let reader = opentelemetry_sdk::metrics::PeriodicReader::builder(
        metric_exporter,
        opentelemetry_sdk::runtime::Tokio,
    )
    .build();
    let meter_provider = opentelemetry_sdk::metrics::SdkMeterProvider::builder()
        .with_reader(reader)
        .with_resource(resource.clone())
        .build();
    global::set_meter_provider(meter_provider);

    // Layer for adding our configured tracer.
    // Export everything at this layer. The backend i.e. honeycomb or jaeger will filter at its end.
    let exporter_layer = tracing_opentelemetry::OpenTelemetryLayer::new(tracer)
        .with_filter(tracing_subscriber::filter::LevelFilter::TRACE);
    // Layer for printing spans to stdout. Only print INFO logs by default.
    let stdout_layer =
        BunyanFormattingLayer::new(service_name.clone().to_string(), std::io::stdout)
            .with_filter(tracing_subscriber::filter::FilterFn::new(|metadata| {
                // NOTE(rescrv):  This is a hack, too.  Not an uppercase hack, just a hack.  This
                // one's localized to the cache module.  There's not much to do to unify it with
                // the otel filter because these are different output layers from the tracing.

                // This filter ensures that we don't cache calls for get/insert on stdout, but will
                // still see the clear call.
                !(metadata
                    .module_path()
                    .unwrap_or("")
                    .starts_with("chroma_cache")
                    && metadata.name() != "clear")
            }))
            .with_filter(tracing_subscriber::filter::LevelFilter::INFO);
    // global filter layer. Don't filter anything at above trace at the global layer for chroma.
    // And enable errors for every other library.
    let global_layer = EnvFilter::new(std::env::var("RUST_LOG").unwrap_or_else(|_| {
        "error,".to_string()
            + &vec![
                "chroma",
                "chroma-blockstore",
                "chroma-config",
                "chroma-cache",
                "chroma-distance",
                "chroma-error",
                "chroma-index",
                "chroma-storage",
                "chroma-test",
                "chroma-types",
                "compaction_service",
                "distance_metrics",
                "full_text",
                "metadata_filtering",
                "query_service",
                "worker",
            ]
            .into_iter()
            .map(|s| s.to_string() + "=trace")
            .collect::<Vec<String>>()
            .join(",")
    }));

    // Create subscriber.
    let subscriber = tracing_subscriber::registry()
        .with(global_layer)
        .with(stdout_layer)
        .with(exporter_layer);
    global::set_text_map_propagator(TraceContextPropagator::new());
    tracing::subscriber::set_global_default(subscriber)
        .expect("Set global default subscriber failed");
    println!("Set global subscriber for {}", service_name);

    // Add panics to tracing
    let prev_hook = std::panic::take_hook();
    std::panic::set_hook(Box::new(move |panic_info| {
        let payload = panic_info.payload();

        #[allow(clippy::manual_map)]
        let payload = if let Some(s) = payload.downcast_ref::<&str>() {
            Some(&**s)
        } else if let Some(s) = payload.downcast_ref::<String>() {
            Some(s.as_str())
        } else {
            None
        };

        tracing::error!(
            panic.payload = payload,
            panic.location = panic_info.location().map(|l| l.to_string()),
            panic.backtrace = tracing::field::display(std::backtrace::Backtrace::capture()),
            "A panic occurred"
        );

        prev_hook(panic_info);
    }));
}<|MERGE_RESOLUTION|>--- conflicted
+++ resolved
@@ -1,14 +1,10 @@
-<<<<<<< HEAD
-use std::borrow::Cow;
-
-=======
 // NOTE:  This is file is copied to a file of the same name in the
 // load/src/opentelemetry_config.rs file.
 //
 // Keep them in-sync manually.
 
-use opentelemetry::global;
->>>>>>> 155cf7b3
+use std::borrow::Cow;
+
 use opentelemetry::trace::TracerProvider;
 use opentelemetry::{global, InstrumentationScope};
 use opentelemetry_otlp::WithExportConfig;
